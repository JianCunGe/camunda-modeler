--- conflicted
+++ resolved
@@ -62,10 +62,6 @@
 
 import EngineProfileHelper from '../EngineProfileHelper';
 
-import {
-  ENGINES
-} from '../../../util/Engines';
-
 import { ENGINES } from '../../../util/Engines';
 
 const NAMESPACE_URL_ACTIVITI = 'http://activiti.org/bpmn';
@@ -77,37 +73,7 @@
 
 const EXPORT_AS = [ 'png', 'jpeg', 'svg' ];
 
-<<<<<<< HEAD
 export const DEFAULT_ENGINE_PROFILE = {
-=======
-const COLORS = [{
-  title: 'White',
-  fill: 'white',
-  stroke: 'black'
-}, {
-  title: 'Blue',
-  fill: 'rgb(187, 222, 251)',
-  stroke: 'rgb(30, 136, 229)'
-}, {
-  title: 'Orange',
-  fill: 'rgb(255, 224, 178)',
-  stroke: 'rgb(251, 140, 0)'
-}, {
-  title: 'Green',
-  fill: 'rgb(200, 230, 201)',
-  stroke: 'rgb(67, 160, 71)'
-}, {
-  title: 'Red',
-  fill: 'rgb(255, 205, 210)',
-  stroke: 'rgb(229, 57, 53)'
-}, {
-  title: 'Purple',
-  fill: 'rgb(225, 190, 231)',
-  stroke: 'rgb(142, 36, 170)'
-}];
-
-export const engineProfile = {
->>>>>>> c546a799
   executionPlatform: ENGINES.PLATFORM
 };
 
