<<<<<<< HEAD
/**
 * Copyright Camunda Services GmbH and/or licensed to Camunda Services GmbH
 * under one or more contributor license agreements. See the NOTICE file
 * distributed with this work for additional information regarding copyright
 * ownership.
 *
 * Camunda licenses this file to you under the MIT; you may not use this file
 * except in compliance with the MIT License.
 */

/* global sinon */

import React from 'react';

import { mount } from 'enzyme';

import {
  Cache,
  WithCachedState
} from '../../../cached';

import {
  DEFAULT_ENGINE_PROFILE,
  FormEditor
} from '../FormEditor';

import {
  getDefaultCopyCutPasteEntries,
  getUndoRedoEntries
} from '../../getEditMenu';

import { FormEditor as FormEditorMock } from 'test/mocks/form-js';

import schema from './form.form';

import engineProfileSchema from '../../__tests__/EngineProfile.platform.form';
import noEngineProfile from '../../__tests__/EngineProfile.vanilla.form';
import unknownEngineProfileSchema from '../../__tests__/EngineProfile.unknown.form';
import missingPatchEngineProfile from '../../__tests__/EngineProfile.missing-patch.platform.form';
import patchEngineProfile from '../../__tests__/EngineProfile.patch.platform.form';


const { spy } = sinon;


describe('<FormEditor>', function() {

  it('should render', async function() {
    const { instance } = await renderEditor(schema);

    expect(instance).to.exist;
  });


  describe('caching behavior', function() {

    let createCachedStateSpy;

    beforeEach(function() {
      createCachedStateSpy = sinon.spy(FormEditor, 'createCachedState');
    });

    afterEach(function() {
      createCachedStateSpy.restore();
    });


    it('should create editor if not cached', async function() {

      // when
      const {
        instance
      } = await renderEditor(schema);

      // then
      const {
        form
      } = instance.getCached();

      expect(form).to.exist;
      expect(createCachedStateSpy).to.have.been.calledOnce;
    });


    it('should use cached modeler', async function() {

      // given
      const cache = new Cache();

      cache.add('editor', {
        cached: {
          form: new FormEditorMock()
        },
        __destroy: () => {}
      });

      // when
      await renderEditor(schema, {
        id: 'editor',
        cache
      });

      // then
      expect(createCachedStateSpy).not.to.have.been.called;
    });

  });


  it('#getXML', async function() {

    // given
    const { instance } = await renderEditor(schema);

    // when
    const exportedSchema = instance.getXML();

    // then
    expect(exportedSchema).to.exist;
    expect(exportedSchema).to.eql(schema);
  });


  describe('#listen', function() {

    function expectHandleChanged(event) {
      return async function() {
        const form = new FormEditorMock();

        const cache = new Cache();

        cache.add('editor', {
          cached: {
            form,
            lastSchema: schema
          },
          __destroy: () => {}
        });

        const onChangedSpy = spy();

        await renderEditor(schema, {
          id: 'editor',
          cache,
          onChanged: onChangedSpy,
          waitForImport: false
        });

        form._emit(event);

        expect(onChangedSpy).to.have.been.called;
      };
    }


    it('commandStack.changed', expectHandleChanged('commandStack.changed'));

    it('propertiesPanel.focusin', expectHandleChanged('propertiesPanel.focusin'));

    it('propertiesPanel.focusout', expectHandleChanged('propertiesPanel.focusout'));

    it('selection.changed', expectHandleChanged('selection.changed'));

  });


  describe('#handleChanged', function() {

    function createCache() {
      const cache = new Cache();

      cache.add('editor', {
        cached: {
          engineProfile: DEFAULT_ENGINE_PROFILE,
          form: new FormEditorMock({
            modules: {
              commandStack: {
                canRedo: () => true,
                canUndo: () => true,
                _stackIdx: 1
              },
              selection: {
                get: () => []
              }
            }
          }),
          lastSchema: schema,
          stackIdx: 2
        },
        __destroy: () => {}
      });

      return cache;
    }

    it('should notify about changes', async function() {

      // given
      const onChangedSpy = spy((state) => {

        // then
        expect(state).to.include({
          defaultUndoRedo: false,
          dirty: true,
          inputActive: false,
          redo: true,
          save: true,
          undo: true
        });
      });

      const { instance } = await renderEditor(schema, {
        cache: createCache(),
        id: 'editor',
        onChanged: onChangedSpy,
        waitForImport: false
      });

      // when
      instance.handleChanged();

      // then
      expect(onChangedSpy).to.have.been.calledOnce;
    });


    describe('edit menu', function() {

      it('should provide undo/redo entries', async function() {

        // given
        const onChangedSpy = spy((state) => {

          const editMenuEntries = getUndoRedoEntries(state);

          // then
          expect(state.editMenu).to.deep.include(editMenuEntries);
        });

        const { instance } = await renderEditor(schema, {
          cache: createCache(),
          id: 'editor',
          onChanged: onChangedSpy,
          waitForImport: false
        });

        // when
        instance.handleChanged();

        // then
        expect(onChangedSpy).to.have.been.calledOnce;
      });


      it('should provide copy/paste entries', async function() {

        // given
        const onChangedSpy = spy((state) => {

          const editMenuEntries = getDefaultCopyCutPasteEntries(false);

          // then
          expect(state.editMenu).to.deep.include(editMenuEntries);
        });

        const { instance } = await renderEditor(schema, {
          cache: createCache(),
          id: 'editor',
          onChanged: onChangedSpy,
          waitForImport: false
        });

        // when
        instance.handleChanged();

        // then
        expect(onChangedSpy).to.have.been.calledOnce;
      });

    });

  });


  describe('#triggerAction', function() {

    it('should return value of editor action', async function() {

      // given
      const editorActions = {
        isRegistered(action) {
          return action === 'foo';
        },
        trigger(action, context) {
          if (action === 'foo') {
            return 'bar';
          }
        }
      };

      const cache = new Cache();

      cache.add('editor', {
        cached: {
          form: new FormEditorMock({
            modules: {
              editorActions
            }
          })
        }
      });

      // when
      const { instance } = await renderEditor(schema, { cache });

      // when
      const returnValue = instance.triggerAction('foo');

      // then
      expect(returnValue).to.equal('bar');
    });


    it('should trigger selectFormField', async function() {

      // given
      const triggerActionSpy = spy();

      const editorActions = {
        isRegistered(action) {
          return action === 'selectFormField';
        },
        trigger: triggerActionSpy
      };

      const cache = new Cache();

      cache.add('editor', {
        cached: {
          form: new FormEditorMock({
            modules: {
              editorActions
            }
          })
        }
      });

      // when
      const { instance } = await renderEditor(schema, { cache });

      // when
      instance.triggerAction('selectElement', {
        id: 'foo',
        path: []
      });

      // then
      expect(triggerActionSpy).to.have.been.calledOnceWith('selectFormField', {
        id: 'foo',
        path: []
      });
    });

  });


  describe('import', function() {

    afterEach(sinon.restore);


    it('should import without errors and warnings', async function() {

      // given
      const onImportSpy = spy((error, warnings) => {

        // then
        expect(error).to.not.exist;
        expect(warnings).to.be.empty;
      });

      // when
      await renderEditor(schema, {
        onImport: onImportSpy
      });

      // then
      expect(onImportSpy).to.have.been.calledOnce;
    });


    it('should import with error', async function() {

      // given
      const onImportSpy = spy((error, warnings) => {

        // then
        expect(error).to.exist;
        expect(warnings).to.have.length(0);
      });

      // when
      await renderEditor('{ "importError": true }', {
        onImport: onImportSpy
      });

      // then
      expect(onImportSpy).to.have.been.calledOnce;
    });


    it('should not import when provided JSON is the same as the cached one', async function() {

      // given
      const isImportNeededSpy = sinon.spy(FormEditor.prototype, 'isImportNeeded');

      const cache = new Cache();

      cache.add('editor', {
        cached: {
          form: new FormEditorMock(),
          lastSchema: schema
        },
        __destroy: () => {}
      });

      await renderEditor(schema, {
        cache,
        waitForImport: false
      });

      // then
      expect(isImportNeededSpy).to.have.been.calledOnce;
      expect(isImportNeededSpy).to.have.always.returned(false);
    });


    it('should not import when props did not change', async function() {

      // given
      const { instance } = await renderEditor(schema);

      const isImportNeededSpy = sinon.spy(instance, 'isImportNeeded');

      // when
      await instance.componentDidUpdate({
        xml: schema
      });

      // then
      expect(isImportNeededSpy).to.have.been.calledOnce;
      expect(isImportNeededSpy).to.have.always.returned(false);
    });


    it('should unset lastXML on import error', async function() {

      // given
      const { instance } = await renderEditor(schema);

      // assume
      expect(instance.getCached().lastSchema).to.equal(schema);

      // when
      await instance.importSchema('{ "importError": true }');

      // then
      expect(instance.getCached().lastSchema).to.be.null;
    });

  });


  describe('dirty state', function() {

    let instance;

    beforeEach(async function() {
      ({ instance } = await renderEditor(schema));
    });


    it('should NOT be dirty initially', function() {

      // then
      const dirty = instance.isDirty();

      expect(dirty).to.be.false;
    });


    it('should be dirty after modeling', function() {

      // given
      const { form } = instance.getCached();

      // when
      // execute 1 command
      form.get('commandStack').execute(1);

      // then
      const dirty = instance.isDirty();

      expect(dirty).to.be.true;
    });


    it('should NOT be dirty after modeling -> undo', function() {

      // given
      const { form } = instance.getCached();

      form.get('commandStack').execute(1);

      // when
      form.get('commandStack').undo();

      // then
      const dirty = instance.isDirty();

      expect(dirty).to.be.false;
    });


    it('should NOT be dirty after save', async function() {

      // given
      const { form } = instance.getCached();

      // execute 1 command
      form.get('commandStack').execute(1);

      // when
      instance.getXML();

      // then
      const dirty = instance.isDirty();

      expect(dirty).to.be.false;
    });

  });


  describe('engine profile', function() {

    function expectEngineProfile(schema, engineProfile) {
      return async function() {

        // when
        const { instance, wrapper } = await renderEditor(schema);

        wrapper.update();

        // then
        expect(wrapper.find('EngineProfile').exists()).to.be.true;

        expect(instance.getCached().engineProfile).to.eql(engineProfile);
      };
    }


    it('should show engine profile (no engine profile)', expectEngineProfile(noEngineProfile, {
      executionPlatform: 'Camunda Platform',
      executionPlatformVersion: undefined
    }));


    it('should show engine profile (Camunda Platform 7.16.0)', expectEngineProfile(engineProfileSchema, {
      executionPlatform: 'Camunda Platform',
      executionPlatformVersion: '7.16.0'
    }));


    it('should show engine profile (Camunda Platform 7.16)', expectEngineProfile(missingPatchEngineProfile, {
      executionPlatform: 'Camunda Platform',
      executionPlatformVersion: '7.16.0'
    }));


    it('should show engine profile (Camunda Platform 7.16.1)', expectEngineProfile(patchEngineProfile, {
      executionPlatform: 'Camunda Platform',
      executionPlatformVersion: '7.16.1'
    }));


    it('should update cached engine profile on change', async function() {

      // given
      const { instance, wrapper } = await renderEditor(engineProfileSchema);

      wrapper.update();

      // assume
      expect(wrapper.find('EngineProfile').exists()).to.be.true;

      expect(instance.getCached().engineProfile).to.eql({
        executionPlatform: 'Camunda Platform',
        executionPlatformVersion: '7.16.0'
      });

      // when
      const { schema } = instance.getCached().form;

      schema.executionPlatform = 'Camunda Platform';
      schema.executionPlatformVersion = '7.15.0';

      instance.handleChanged();

      // then
      expect(instance.getCached().engineProfile).to.eql({
        executionPlatform: 'Camunda Platform',
        executionPlatformVersion: '7.15.0'
      });
    });


    it('should not open form if unknown execution profile', async function() {

      // given
      const onImportSpy = spy();

      // when
      const { instance } = await renderEditor(unknownEngineProfileSchema, {
        onImport: onImportSpy
      });

      // then
      expect(onImportSpy).to.have.been.calledOnce;
      expect(onImportSpy).to.have.been.calledWith(sinon.match({ message: 'An unknown execution platform (Camunda Unknown 7.16.0) was detected.' }), []);

      expect(instance.getCached().engineProfile).to.be.null;
    });

  });


  describe('linting', function() {

    it('should lint on import (engine profile)', async function() {

      // given
      const onActionSpy = spy();

      // when
      const { instance } = await renderEditor(engineProfileSchema, {
        onAction: onActionSpy
      });

      // then
      const { form } = instance.getCached();

      const calls = onActionSpy.getCalls()
        .filter(call => call.args[0] === 'lint-tab');

      // then
      expect(calls).to.have.lengthOf(1);
      expect(onActionSpy).to.have.been.calledWith('lint-tab', { contents: form.getSchema() });
    });


    it('should lint on commandStack.changed (engine profile)', async function() {

      // given
      const onActionSpy = spy();

      const { instance } = await renderEditor(engineProfileSchema, {
        onAction: onActionSpy
      });

      // when
      const { form } = instance.getCached();

      form._emit('commandStack.changed');

      const calls = onActionSpy.getCalls()
        .filter(call => call.args[0] === 'lint-tab');

      // then
      expect(calls).to.have.lengthOf(2);

      calls.forEach(function(call) {
        expect(call[1] === form.getSchema());
      });
    });


    it('should not lint on import or commandStack.changed (no engine profile)', async function() {

      // given
      const onActionSpy = spy();

      const { instance } = await renderEditor(schema, {
        onAction: onActionSpy
      });

      // when
      const { form } = instance.getCached();

      form._emit('commandStack.changed');

      // then
      expect(onActionSpy).not.to.have.been.calledWith('lint-tab');
    });


    it('should show linting in status bar', async function() {

      // when
      const { wrapper } = await renderEditor(engineProfileSchema);

      wrapper.update();

      // then
      expect(wrapper.find('Linting').exists()).to.be.true;
    });


    it('should unsubscribe on unmount', async function() {

      // given
      const onActionSpy = spy();

      const {
        instance,
        wrapper
      } = await renderEditor(engineProfileSchema, {
        onAction: onActionSpy
      });

      const { form } = instance.getCached();

      // when
      wrapper.unmount();

      form._emit('commandStack.changed');

      const calls = onActionSpy.getCalls()
        .filter(call => call.args[0] === 'lint-tab');

      // then
      expect(calls).to.have.lengthOf(1);
    });

  });


  describe('extensions event emitting', function() {

    let recordActions, emittedEvents;

    beforeEach(function() {
      emittedEvents = [];

      recordActions = (action, options) => {
        emittedEvents.push(options);
      };
    });


    it('should notify when form was created', async function() {

      // when
      const {
        instance
      } = await renderEditor(engineProfileSchema, {
        onAction: recordActions
      });

      const {
        form
      } = instance.getCached();

      // then
      const modelerCreatedEvent = getEvent(emittedEvents, 'form.modeler.created');

      const {
        payload,
      } = modelerCreatedEvent;

      expect(modelerCreatedEvent).to.exist;
      expect(payload).to.eql(form);
    });

  });

});


// helpers //////////

function noop() {}

const TestEditor = WithCachedState(FormEditor);

async function renderEditor(schema, options = {}) {
  const {
    cache = new Cache(),
    getConfig = noop,
    id = 'editor',
    layout = {},
    linting = [],
    onAction = noop,
    onChanged = noop,
    onContentUpdated = noop,
    onError = noop,
    onImport = noop,
    onLayoutChanged = noop,
    onModal = noop,
    waitForImport = true
  } = options;

  return new Promise((resolve) => {
    let instance,
        wrapper;

    const resolveOnImport = (...args) => {
      onImport(...args);

      resolve({
        instance,
        wrapper
      });
    };

    wrapper = mount(
      <TestEditor
        cache={ cache }
        getConfig={ getConfig }
        id={ id }
        layout={ layout }
        linting={ linting }
        onAction={ onAction }
        onChanged={ onChanged }
        onContentUpdated={ onContentUpdated }
        onError={ onError }
        onImport={ waitForImport ? resolveOnImport : onImport }
        onLayoutChanged={ onLayoutChanged }
        onModal={ onModal }
        xml={ schema }
      />
    );

    instance = wrapper.find(FormEditor).instance();

    if (!waitForImport) {
      resolve({
        instance,
        wrapper
      });
    }
  });
}


function getEvent(events, eventName) {
  return events.find(e => e.type === eventName);
}
=======
/**
 * Copyright Camunda Services GmbH and/or licensed to Camunda Services GmbH
 * under one or more contributor license agreements. See the NOTICE file
 * distributed with this work for additional information regarding copyright
 * ownership.
 *
 * Camunda licenses this file to you under the MIT; you may not use this file
 * except in compliance with the MIT License.
 */

/* global sinon */

import React from 'react';

import { mount } from 'enzyme';

import {
  Cache,
  WithCachedState
} from '../../../cached';

import {
  FormEditor
} from '../FormEditor';

import {
  getDefaultCopyCutPasteEntries,
  getUndoRedoEntries
} from '../../getEditMenu';

import { FormEditor as FormEditorMock } from 'test/mocks/form-js';

import schemaJSON from './form.json';
import engineProfileSchemaJSON from './engine-profile.json';
import unknownEngineProfileSchemaJSON from './unknown-engine-profile.json';

const schema = JSON.stringify(schemaJSON, null, 2),
      engineProfileSchema = JSON.stringify(engineProfileSchemaJSON, null, 2),
      unknownEngineProfileSchema = JSON.stringify(unknownEngineProfileSchemaJSON, null, 2);

const { spy } = sinon;


describe('<FormEditor>', function() {

  it('should render', async function() {
    const { instance } = await renderEditor(schema);

    expect(instance).to.exist;
  });


  describe('caching behavior', function() {

    let createCachedStateSpy;

    beforeEach(function() {
      createCachedStateSpy = sinon.spy(FormEditor, 'createCachedState');
    });

    afterEach(function() {
      createCachedStateSpy.restore();
    });


    it('should create editor if not cached', async function() {

      // when
      const {
        instance
      } = await renderEditor(schema);

      // then
      const {
        form
      } = instance.getCached();

      expect(form).to.exist;
      expect(createCachedStateSpy).to.have.been.calledOnce;
    });


    it('should use cached modeler', async function() {

      // given
      const cache = new Cache();

      cache.add('editor', {
        cached: {
          form: new FormEditorMock()
        },
        __destroy: () => {}
      });

      // when
      await renderEditor(schema, {
        id: 'editor',
        cache
      });

      // then
      expect(createCachedStateSpy).not.to.have.been.called;
    });

  });


  it('#getXML', async function() {

    // given
    const { instance } = await renderEditor(schema);

    // when
    const exportedSchema = instance.getXML();

    // then
    expect(exportedSchema).to.exist;
    expect(exportedSchema).to.eql(schema);
  });


  describe('#listen', function() {

    function expectHandleChanged(event) {
      return async function() {
        const form = new FormEditorMock();

        const cache = new Cache();

        cache.add('editor', {
          cached: {
            form,
            lastSchema: schema
          },
          __destroy: () => {}
        });

        const onChangedSpy = spy();

        await renderEditor(schema, {
          id: 'editor',
          cache,
          onChanged: onChangedSpy,
          waitForImport: false
        });

        form._emit(event);

        expect(onChangedSpy).to.have.been.called;
      };
    }


    it('commandStack.changed', expectHandleChanged('commandStack.changed'));

    it('propertiesPanel.focusin', expectHandleChanged('propertiesPanel.focusin'));

    it('propertiesPanel.focusout', expectHandleChanged('propertiesPanel.focusout'));

    it('selection.changed', expectHandleChanged('selection.changed'));

    it('attach', expectHandleChanged('attach'));

  });


  describe('#handleChanged', function() {

    it('should notify about changes', async function() {

      // given
      const onChangedSpy = spy((state) => {

        // then
        expect(state).to.include({
          defaultUndoRedo: false,
          dirty: true,
          inputActive: false,
          redo: true,
          save: true,
          undo: true
        });
      });

      const cache = new Cache();

      cache.add('editor', {
        cached: {
          form: new FormEditorMock({
            modules: {
              commandStack: {
                canRedo: () => true,
                canUndo: () => true,
                _stackIdx: 1
              },
              selection: {
                get: () => []
              }
            }
          }),
          lastSchema: schema,
          stackIdx: 2
        },
        __destroy: () => {}
      });

      const { instance } = await renderEditor(schema, {
        cache,
        id: 'editor',
        onChanged: onChangedSpy,
        waitForImport: false
      });

      // when
      instance.handleChanged();

      // then
      expect(onChangedSpy).to.have.been.calledOnce;
    });


    describe('edit menu', function() {

      it('should provide undo/redo entries', async function() {

        // given
        const onChangedSpy = spy((state) => {

          const editMenuEntries = getUndoRedoEntries(state);

          // then
          expect(state.editMenu).to.deep.include(editMenuEntries);
        });

        const { instance } = await renderEditor(schema, {
          onChanged: onChangedSpy
        });

        // when
        instance.handleChanged();

        // then
        expect(onChangedSpy).to.have.been.calledOnce;
      });


      it('should provide copy/paste entries', async function() {

        // given
        const onChangedSpy = spy((state) => {

          const editMenuEntries = getDefaultCopyCutPasteEntries(false);

          // then
          expect(state.editMenu).to.deep.include(editMenuEntries);
        });

        const { instance } = await renderEditor(schema, {
          onChanged: onChangedSpy
        });

        // when
        instance.handleChanged();

        // then
        expect(onChangedSpy).to.have.been.calledOnce;
      });

    });

  });


  describe('#triggerAction', function() {

    it('should return value of editor action', async function() {

      // given
      const editorActions = {
        isRegistered(action) {
          return action === 'foo';
        },
        trigger(action, context) {
          if (action === 'foo') {
            return 'bar';
          }
        }
      };

      const cache = new Cache();

      cache.add('editor', {
        cached: {
          form: new FormEditorMock({
            modules: {
              editorActions
            }
          })
        }
      });

      // when
      const { instance } = await renderEditor(schema, { cache });

      // when
      const returnValue = instance.triggerAction('foo');

      // then
      expect(returnValue).to.equal('bar');
    });


    it('should trigger selectFormField', async function() {

      // given
      const triggerActionSpy = spy();

      const editorActions = {
        isRegistered(action) {
          return action === 'selectFormField';
        },
        trigger: triggerActionSpy
      };

      const cache = new Cache();

      cache.add('editor', {
        cached: {
          form: new FormEditorMock({
            modules: {
              editorActions
            }
          })
        }
      });

      // when
      const { instance } = await renderEditor(schema, { cache });

      // when
      instance.triggerAction('selectElement', {
        id: 'foo',
        path: []
      });

      // then
      expect(triggerActionSpy).to.have.been.calledOnceWith('selectFormField', {
        id: 'foo',
        path: []
      });
    });

  });


  describe('import', function() {

    afterEach(sinon.restore);


    it('should import without errors and warnings', async function() {

      // given
      const onImportSpy = spy((error, warnings) => {

        // then
        expect(error).to.not.exist;
        expect(warnings).to.be.empty;
      });

      // when
      await renderEditor(schema, {
        onImport: onImportSpy
      });

      // then
      expect(onImportSpy).to.have.been.calledOnce;
    });


    it('should import with error', async function() {

      // given
      const onImportSpy = spy((error, warnings) => {

        // then
        expect(error).to.exist;
        expect(warnings).to.have.length(0);
      });

      // when
      await renderEditor('{ "importError": true }', {
        onImport: onImportSpy
      });

      // then
      expect(onImportSpy).to.have.been.calledOnce;
    });


    it('should not import when provided JSON is the same as the cached one', async function() {

      // given
      const isImportNeededSpy = sinon.spy(FormEditor.prototype, 'isImportNeeded');

      const cache = new Cache();

      cache.add('editor', {
        cached: {
          form: new FormEditorMock(),
          lastSchema: schema
        },
        __destroy: () => {}
      });

      await renderEditor(schema, {
        cache,
        waitForImport: false
      });

      // then
      expect(isImportNeededSpy).to.have.been.calledOnce;
      expect(isImportNeededSpy).to.have.always.returned(false);
    });


    it('should not import when props did not change', async function() {

      // given
      const { instance } = await renderEditor(schema);

      const isImportNeededSpy = sinon.spy(instance, 'isImportNeeded');

      // when
      await instance.componentDidUpdate({
        xml: schema
      });

      // then
      expect(isImportNeededSpy).to.have.been.calledOnce;
      expect(isImportNeededSpy).to.have.always.returned(false);
    });


    it('should unset lastXML on import error', async function() {

      // given
      const { instance } = await renderEditor(schema);

      // assume
      expect(instance.getCached().lastSchema).to.equal(schema);

      // when
      await instance.importSchema('{ "importError": true }');

      // then
      expect(instance.getCached().lastSchema).to.be.null;
    });

  });


  describe('dirty state', function() {

    let instance;

    beforeEach(async function() {
      ({ instance } = await renderEditor(schema));
    });


    it('should NOT be dirty initially', function() {

      // then
      const dirty = instance.isDirty();

      expect(dirty).to.be.false;
    });


    it('should be dirty after modeling', function() {

      // given
      const { form } = instance.getCached();

      // when
      // execute 1 command
      form.get('commandStack').execute(1);

      // then
      const dirty = instance.isDirty();

      expect(dirty).to.be.true;
    });


    it('should NOT be dirty after modeling -> undo', function() {

      // given
      const { form } = instance.getCached();

      form.get('commandStack').execute(1);

      // when
      form.get('commandStack').undo();

      // then
      const dirty = instance.isDirty();

      expect(dirty).to.be.false;
    });


    it('should NOT be dirty after save', async function() {

      // given
      const { form } = instance.getCached();

      // execute 1 command
      form.get('commandStack').execute(1);

      // when
      instance.getXML();

      // then
      const dirty = instance.isDirty();

      expect(dirty).to.be.false;
    });

  });


  describe('engine profile', function() {

    it('should show engine profile (no engine profile)', async function() {

      // when
      const { instance, wrapper } = await renderEditor(schema);

      // then
      expect(wrapper.find('EngineProfile').exists()).to.be.true;

      expect(instance.getCached().engineProfile).to.be.null;
    });


    it('should show engine profile (Camunda Platform 7.15)', async function() {

      // when
      const { instance, wrapper } = await renderEditor(engineProfileSchema);

      // then
      expect(wrapper.find('EngineProfile').exists()).to.be.true;

      expect(instance.getCached().engineProfile).to.eql({
        executionPlatform: 'Camunda Platform',
        executionPlatformVersion: '7.15'
      });
    });


    it('should update cached engine profile on change', async function() {

      // given
      const { instance, wrapper } = await renderEditor(engineProfileSchema);

      // assume
      expect(wrapper.find('EngineProfile').exists()).to.be.true;

      expect(instance.getCached().engineProfile).to.eql({
        executionPlatform: 'Camunda Platform',
        executionPlatformVersion: '7.15'
      });

      // when
      const { schema } = instance.getCached().form;

      schema.executionPlatform = 'Camunda Cloud';
      schema.executionPlatformVersion = '1.1';

      instance.handleChanged();

      // then
      expect(instance.getCached().engineProfile).to.eql({
        executionPlatform: 'Camunda Cloud',
        executionPlatformVersion: '1.1'
      });
    });


    it('should not open form if unknown execution profile', async function() {

      // given
      const onImportSpy = spy();

      // when
      const { instance } = await renderEditor(unknownEngineProfileSchema, {
        onImport: onImportSpy
      });

      // then
      expect(onImportSpy).to.have.been.calledOnce;
      expect(onImportSpy).to.have.been.calledWith(sinon.match({ message: 'An unknown execution platform (John Doe Platform 1.0) was detected.' }), []);

      expect(instance.getCached().engineProfile).to.be.null;
    });

  });


  describe('linting', function() {

    it('should lint on import (engine profile)', async function() {

      // given
      const onActionSpy = spy();

      // when
      const { instance } = await renderEditor(engineProfileSchema, {
        onAction: onActionSpy
      });

      // then
      const { form } = instance.getCached();

      const calls = onActionSpy.getCalls()
        .filter(call => call.args[0] === 'lint-tab');

      // then
      expect(calls).to.have.lengthOf(1);
      expect(onActionSpy).to.have.been.calledWith('lint-tab', { contents: form.getSchema() });
    });


    it('should lint on commandStack.changed (engine profile)', async function() {

      // given
      const onActionSpy = spy();

      const { instance } = await renderEditor(engineProfileSchema, {
        onAction: onActionSpy
      });

      // when
      const { form } = instance.getCached();

      form._emit('commandStack.changed');

      const calls = onActionSpy.getCalls()
        .filter(call => call.args[0] === 'lint-tab');

      // then
      expect(calls).to.have.lengthOf(2);

      calls.forEach(function(call) {
        expect(call[1] === form.getSchema());
      });
    });


    it('should not lint on import or commandStack.changed (no engine profile)', async function() {

      // given
      const onActionSpy = spy();

      const { instance } = await renderEditor(schema, {
        onAction: onActionSpy
      });

      // when
      const { form } = instance.getCached();

      form._emit('commandStack.changed');

      // then
      expect(onActionSpy).not.to.have.been.calledWith('lint-tab');
    });


    it('should show linting in status bar', async function() {

      // when
      const { wrapper } = await renderEditor(engineProfileSchema);

      wrapper.update();

      // then
      expect(wrapper.find('Linting').exists()).to.be.true;
    });


    it('should not show linting in status bar (no engine profile)', async function() {

      // when
      const { wrapper } = await renderEditor(schema);

      wrapper.update();

      // then
      expect(wrapper.find('Linting').exists()).to.be.false;
    });


    it('should unsubscribe on unmount', async function() {

      // given
      const onActionSpy = spy();

      const {
        instance,
        wrapper
      } = await renderEditor(engineProfileSchema, {
        onAction: onActionSpy
      });

      const { form } = instance.getCached();

      // when
      wrapper.unmount();

      form._emit('commandStack.changed');

      const calls = onActionSpy.getCalls()
        .filter(call => call.args[0] === 'lint-tab');

      // then
      expect(calls).to.have.lengthOf(1);
    });

  });


  describe('extensions event emitting', function() {

    let recordActions, emittedEvents;

    beforeEach(function() {
      emittedEvents = [];

      recordActions = (action, options) => {
        emittedEvents.push(options);
      };
    });


    it('should notify when form was created', async function() {

      // when
      const {
        instance
      } = await renderEditor(engineProfileSchema, {
        onAction: recordActions
      });

      const {
        form
      } = instance.getCached();

      // then
      const modelerCreatedEvent = getEvent(emittedEvents, 'form.modeler.created');

      const {
        payload,
      } = modelerCreatedEvent;

      expect(modelerCreatedEvent).to.exist;
      expect(payload).to.eql(form);
    });

  });

});


// helpers //////////

function noop() {}

const TestEditor = WithCachedState(FormEditor);

async function renderEditor(schema, options = {}) {
  const {
    cache = new Cache(),
    getConfig = noop,
    id = 'editor',
    layout = {},
    linting = [],
    onAction = noop,
    onChanged = noop,
    onContentUpdated = noop,
    onError = noop,
    onImport = noop,
    onLayoutChanged = noop,
    onModal = noop,
    waitForImport = true
  } = options;

  return new Promise((resolve) => {
    let instance,
        wrapper;

    const resolveOnImport = (...args) => {
      onImport(...args);

      resolve({
        instance,
        wrapper
      });
    };

    wrapper = mount(
      <TestEditor
        cache={ cache }
        getConfig={ getConfig }
        id={ id }
        layout={ layout }
        linting={ linting }
        onAction={ onAction }
        onChanged={ onChanged }
        onContentUpdated={ onContentUpdated }
        onError={ onError }
        onImport={ waitForImport ? resolveOnImport : onImport }
        onLayoutChanged={ onLayoutChanged }
        onModal={ onModal }
        xml={ schema }
      />
    );

    instance = wrapper.find(FormEditor).instance();

    if (!waitForImport) {
      resolve({
        instance,
        wrapper
      });
    }
  });
}


function getEvent(events, eventName) {
  return events.find(e => e.type === eventName);
}
>>>>>>> 4af699fd
<|MERGE_RESOLUTION|>--- conflicted
+++ resolved
@@ -1,4 +1,3 @@
-<<<<<<< HEAD
 /**
  * Copyright Camunda Services GmbH and/or licensed to Camunda Services GmbH
  * under one or more contributor license agreements. See the NOTICE file
@@ -161,6 +160,8 @@
     it('propertiesPanel.focusout', expectHandleChanged('propertiesPanel.focusout'));
 
     it('selection.changed', expectHandleChanged('selection.changed'));
+
+    it('attach', expectHandleChanged('attach'));
 
   });
 
@@ -856,850 +857,4 @@
 
 function getEvent(events, eventName) {
   return events.find(e => e.type === eventName);
-}
-=======
-/**
- * Copyright Camunda Services GmbH and/or licensed to Camunda Services GmbH
- * under one or more contributor license agreements. See the NOTICE file
- * distributed with this work for additional information regarding copyright
- * ownership.
- *
- * Camunda licenses this file to you under the MIT; you may not use this file
- * except in compliance with the MIT License.
- */
-
-/* global sinon */
-
-import React from 'react';
-
-import { mount } from 'enzyme';
-
-import {
-  Cache,
-  WithCachedState
-} from '../../../cached';
-
-import {
-  FormEditor
-} from '../FormEditor';
-
-import {
-  getDefaultCopyCutPasteEntries,
-  getUndoRedoEntries
-} from '../../getEditMenu';
-
-import { FormEditor as FormEditorMock } from 'test/mocks/form-js';
-
-import schemaJSON from './form.json';
-import engineProfileSchemaJSON from './engine-profile.json';
-import unknownEngineProfileSchemaJSON from './unknown-engine-profile.json';
-
-const schema = JSON.stringify(schemaJSON, null, 2),
-      engineProfileSchema = JSON.stringify(engineProfileSchemaJSON, null, 2),
-      unknownEngineProfileSchema = JSON.stringify(unknownEngineProfileSchemaJSON, null, 2);
-
-const { spy } = sinon;
-
-
-describe('<FormEditor>', function() {
-
-  it('should render', async function() {
-    const { instance } = await renderEditor(schema);
-
-    expect(instance).to.exist;
-  });
-
-
-  describe('caching behavior', function() {
-
-    let createCachedStateSpy;
-
-    beforeEach(function() {
-      createCachedStateSpy = sinon.spy(FormEditor, 'createCachedState');
-    });
-
-    afterEach(function() {
-      createCachedStateSpy.restore();
-    });
-
-
-    it('should create editor if not cached', async function() {
-
-      // when
-      const {
-        instance
-      } = await renderEditor(schema);
-
-      // then
-      const {
-        form
-      } = instance.getCached();
-
-      expect(form).to.exist;
-      expect(createCachedStateSpy).to.have.been.calledOnce;
-    });
-
-
-    it('should use cached modeler', async function() {
-
-      // given
-      const cache = new Cache();
-
-      cache.add('editor', {
-        cached: {
-          form: new FormEditorMock()
-        },
-        __destroy: () => {}
-      });
-
-      // when
-      await renderEditor(schema, {
-        id: 'editor',
-        cache
-      });
-
-      // then
-      expect(createCachedStateSpy).not.to.have.been.called;
-    });
-
-  });
-
-
-  it('#getXML', async function() {
-
-    // given
-    const { instance } = await renderEditor(schema);
-
-    // when
-    const exportedSchema = instance.getXML();
-
-    // then
-    expect(exportedSchema).to.exist;
-    expect(exportedSchema).to.eql(schema);
-  });
-
-
-  describe('#listen', function() {
-
-    function expectHandleChanged(event) {
-      return async function() {
-        const form = new FormEditorMock();
-
-        const cache = new Cache();
-
-        cache.add('editor', {
-          cached: {
-            form,
-            lastSchema: schema
-          },
-          __destroy: () => {}
-        });
-
-        const onChangedSpy = spy();
-
-        await renderEditor(schema, {
-          id: 'editor',
-          cache,
-          onChanged: onChangedSpy,
-          waitForImport: false
-        });
-
-        form._emit(event);
-
-        expect(onChangedSpy).to.have.been.called;
-      };
-    }
-
-
-    it('commandStack.changed', expectHandleChanged('commandStack.changed'));
-
-    it('propertiesPanel.focusin', expectHandleChanged('propertiesPanel.focusin'));
-
-    it('propertiesPanel.focusout', expectHandleChanged('propertiesPanel.focusout'));
-
-    it('selection.changed', expectHandleChanged('selection.changed'));
-
-    it('attach', expectHandleChanged('attach'));
-
-  });
-
-
-  describe('#handleChanged', function() {
-
-    it('should notify about changes', async function() {
-
-      // given
-      const onChangedSpy = spy((state) => {
-
-        // then
-        expect(state).to.include({
-          defaultUndoRedo: false,
-          dirty: true,
-          inputActive: false,
-          redo: true,
-          save: true,
-          undo: true
-        });
-      });
-
-      const cache = new Cache();
-
-      cache.add('editor', {
-        cached: {
-          form: new FormEditorMock({
-            modules: {
-              commandStack: {
-                canRedo: () => true,
-                canUndo: () => true,
-                _stackIdx: 1
-              },
-              selection: {
-                get: () => []
-              }
-            }
-          }),
-          lastSchema: schema,
-          stackIdx: 2
-        },
-        __destroy: () => {}
-      });
-
-      const { instance } = await renderEditor(schema, {
-        cache,
-        id: 'editor',
-        onChanged: onChangedSpy,
-        waitForImport: false
-      });
-
-      // when
-      instance.handleChanged();
-
-      // then
-      expect(onChangedSpy).to.have.been.calledOnce;
-    });
-
-
-    describe('edit menu', function() {
-
-      it('should provide undo/redo entries', async function() {
-
-        // given
-        const onChangedSpy = spy((state) => {
-
-          const editMenuEntries = getUndoRedoEntries(state);
-
-          // then
-          expect(state.editMenu).to.deep.include(editMenuEntries);
-        });
-
-        const { instance } = await renderEditor(schema, {
-          onChanged: onChangedSpy
-        });
-
-        // when
-        instance.handleChanged();
-
-        // then
-        expect(onChangedSpy).to.have.been.calledOnce;
-      });
-
-
-      it('should provide copy/paste entries', async function() {
-
-        // given
-        const onChangedSpy = spy((state) => {
-
-          const editMenuEntries = getDefaultCopyCutPasteEntries(false);
-
-          // then
-          expect(state.editMenu).to.deep.include(editMenuEntries);
-        });
-
-        const { instance } = await renderEditor(schema, {
-          onChanged: onChangedSpy
-        });
-
-        // when
-        instance.handleChanged();
-
-        // then
-        expect(onChangedSpy).to.have.been.calledOnce;
-      });
-
-    });
-
-  });
-
-
-  describe('#triggerAction', function() {
-
-    it('should return value of editor action', async function() {
-
-      // given
-      const editorActions = {
-        isRegistered(action) {
-          return action === 'foo';
-        },
-        trigger(action, context) {
-          if (action === 'foo') {
-            return 'bar';
-          }
-        }
-      };
-
-      const cache = new Cache();
-
-      cache.add('editor', {
-        cached: {
-          form: new FormEditorMock({
-            modules: {
-              editorActions
-            }
-          })
-        }
-      });
-
-      // when
-      const { instance } = await renderEditor(schema, { cache });
-
-      // when
-      const returnValue = instance.triggerAction('foo');
-
-      // then
-      expect(returnValue).to.equal('bar');
-    });
-
-
-    it('should trigger selectFormField', async function() {
-
-      // given
-      const triggerActionSpy = spy();
-
-      const editorActions = {
-        isRegistered(action) {
-          return action === 'selectFormField';
-        },
-        trigger: triggerActionSpy
-      };
-
-      const cache = new Cache();
-
-      cache.add('editor', {
-        cached: {
-          form: new FormEditorMock({
-            modules: {
-              editorActions
-            }
-          })
-        }
-      });
-
-      // when
-      const { instance } = await renderEditor(schema, { cache });
-
-      // when
-      instance.triggerAction('selectElement', {
-        id: 'foo',
-        path: []
-      });
-
-      // then
-      expect(triggerActionSpy).to.have.been.calledOnceWith('selectFormField', {
-        id: 'foo',
-        path: []
-      });
-    });
-
-  });
-
-
-  describe('import', function() {
-
-    afterEach(sinon.restore);
-
-
-    it('should import without errors and warnings', async function() {
-
-      // given
-      const onImportSpy = spy((error, warnings) => {
-
-        // then
-        expect(error).to.not.exist;
-        expect(warnings).to.be.empty;
-      });
-
-      // when
-      await renderEditor(schema, {
-        onImport: onImportSpy
-      });
-
-      // then
-      expect(onImportSpy).to.have.been.calledOnce;
-    });
-
-
-    it('should import with error', async function() {
-
-      // given
-      const onImportSpy = spy((error, warnings) => {
-
-        // then
-        expect(error).to.exist;
-        expect(warnings).to.have.length(0);
-      });
-
-      // when
-      await renderEditor('{ "importError": true }', {
-        onImport: onImportSpy
-      });
-
-      // then
-      expect(onImportSpy).to.have.been.calledOnce;
-    });
-
-
-    it('should not import when provided JSON is the same as the cached one', async function() {
-
-      // given
-      const isImportNeededSpy = sinon.spy(FormEditor.prototype, 'isImportNeeded');
-
-      const cache = new Cache();
-
-      cache.add('editor', {
-        cached: {
-          form: new FormEditorMock(),
-          lastSchema: schema
-        },
-        __destroy: () => {}
-      });
-
-      await renderEditor(schema, {
-        cache,
-        waitForImport: false
-      });
-
-      // then
-      expect(isImportNeededSpy).to.have.been.calledOnce;
-      expect(isImportNeededSpy).to.have.always.returned(false);
-    });
-
-
-    it('should not import when props did not change', async function() {
-
-      // given
-      const { instance } = await renderEditor(schema);
-
-      const isImportNeededSpy = sinon.spy(instance, 'isImportNeeded');
-
-      // when
-      await instance.componentDidUpdate({
-        xml: schema
-      });
-
-      // then
-      expect(isImportNeededSpy).to.have.been.calledOnce;
-      expect(isImportNeededSpy).to.have.always.returned(false);
-    });
-
-
-    it('should unset lastXML on import error', async function() {
-
-      // given
-      const { instance } = await renderEditor(schema);
-
-      // assume
-      expect(instance.getCached().lastSchema).to.equal(schema);
-
-      // when
-      await instance.importSchema('{ "importError": true }');
-
-      // then
-      expect(instance.getCached().lastSchema).to.be.null;
-    });
-
-  });
-
-
-  describe('dirty state', function() {
-
-    let instance;
-
-    beforeEach(async function() {
-      ({ instance } = await renderEditor(schema));
-    });
-
-
-    it('should NOT be dirty initially', function() {
-
-      // then
-      const dirty = instance.isDirty();
-
-      expect(dirty).to.be.false;
-    });
-
-
-    it('should be dirty after modeling', function() {
-
-      // given
-      const { form } = instance.getCached();
-
-      // when
-      // execute 1 command
-      form.get('commandStack').execute(1);
-
-      // then
-      const dirty = instance.isDirty();
-
-      expect(dirty).to.be.true;
-    });
-
-
-    it('should NOT be dirty after modeling -> undo', function() {
-
-      // given
-      const { form } = instance.getCached();
-
-      form.get('commandStack').execute(1);
-
-      // when
-      form.get('commandStack').undo();
-
-      // then
-      const dirty = instance.isDirty();
-
-      expect(dirty).to.be.false;
-    });
-
-
-    it('should NOT be dirty after save', async function() {
-
-      // given
-      const { form } = instance.getCached();
-
-      // execute 1 command
-      form.get('commandStack').execute(1);
-
-      // when
-      instance.getXML();
-
-      // then
-      const dirty = instance.isDirty();
-
-      expect(dirty).to.be.false;
-    });
-
-  });
-
-
-  describe('engine profile', function() {
-
-    it('should show engine profile (no engine profile)', async function() {
-
-      // when
-      const { instance, wrapper } = await renderEditor(schema);
-
-      // then
-      expect(wrapper.find('EngineProfile').exists()).to.be.true;
-
-      expect(instance.getCached().engineProfile).to.be.null;
-    });
-
-
-    it('should show engine profile (Camunda Platform 7.15)', async function() {
-
-      // when
-      const { instance, wrapper } = await renderEditor(engineProfileSchema);
-
-      // then
-      expect(wrapper.find('EngineProfile').exists()).to.be.true;
-
-      expect(instance.getCached().engineProfile).to.eql({
-        executionPlatform: 'Camunda Platform',
-        executionPlatformVersion: '7.15'
-      });
-    });
-
-
-    it('should update cached engine profile on change', async function() {
-
-      // given
-      const { instance, wrapper } = await renderEditor(engineProfileSchema);
-
-      // assume
-      expect(wrapper.find('EngineProfile').exists()).to.be.true;
-
-      expect(instance.getCached().engineProfile).to.eql({
-        executionPlatform: 'Camunda Platform',
-        executionPlatformVersion: '7.15'
-      });
-
-      // when
-      const { schema } = instance.getCached().form;
-
-      schema.executionPlatform = 'Camunda Cloud';
-      schema.executionPlatformVersion = '1.1';
-
-      instance.handleChanged();
-
-      // then
-      expect(instance.getCached().engineProfile).to.eql({
-        executionPlatform: 'Camunda Cloud',
-        executionPlatformVersion: '1.1'
-      });
-    });
-
-
-    it('should not open form if unknown execution profile', async function() {
-
-      // given
-      const onImportSpy = spy();
-
-      // when
-      const { instance } = await renderEditor(unknownEngineProfileSchema, {
-        onImport: onImportSpy
-      });
-
-      // then
-      expect(onImportSpy).to.have.been.calledOnce;
-      expect(onImportSpy).to.have.been.calledWith(sinon.match({ message: 'An unknown execution platform (John Doe Platform 1.0) was detected.' }), []);
-
-      expect(instance.getCached().engineProfile).to.be.null;
-    });
-
-  });
-
-
-  describe('linting', function() {
-
-    it('should lint on import (engine profile)', async function() {
-
-      // given
-      const onActionSpy = spy();
-
-      // when
-      const { instance } = await renderEditor(engineProfileSchema, {
-        onAction: onActionSpy
-      });
-
-      // then
-      const { form } = instance.getCached();
-
-      const calls = onActionSpy.getCalls()
-        .filter(call => call.args[0] === 'lint-tab');
-
-      // then
-      expect(calls).to.have.lengthOf(1);
-      expect(onActionSpy).to.have.been.calledWith('lint-tab', { contents: form.getSchema() });
-    });
-
-
-    it('should lint on commandStack.changed (engine profile)', async function() {
-
-      // given
-      const onActionSpy = spy();
-
-      const { instance } = await renderEditor(engineProfileSchema, {
-        onAction: onActionSpy
-      });
-
-      // when
-      const { form } = instance.getCached();
-
-      form._emit('commandStack.changed');
-
-      const calls = onActionSpy.getCalls()
-        .filter(call => call.args[0] === 'lint-tab');
-
-      // then
-      expect(calls).to.have.lengthOf(2);
-
-      calls.forEach(function(call) {
-        expect(call[1] === form.getSchema());
-      });
-    });
-
-
-    it('should not lint on import or commandStack.changed (no engine profile)', async function() {
-
-      // given
-      const onActionSpy = spy();
-
-      const { instance } = await renderEditor(schema, {
-        onAction: onActionSpy
-      });
-
-      // when
-      const { form } = instance.getCached();
-
-      form._emit('commandStack.changed');
-
-      // then
-      expect(onActionSpy).not.to.have.been.calledWith('lint-tab');
-    });
-
-
-    it('should show linting in status bar', async function() {
-
-      // when
-      const { wrapper } = await renderEditor(engineProfileSchema);
-
-      wrapper.update();
-
-      // then
-      expect(wrapper.find('Linting').exists()).to.be.true;
-    });
-
-
-    it('should not show linting in status bar (no engine profile)', async function() {
-
-      // when
-      const { wrapper } = await renderEditor(schema);
-
-      wrapper.update();
-
-      // then
-      expect(wrapper.find('Linting').exists()).to.be.false;
-    });
-
-
-    it('should unsubscribe on unmount', async function() {
-
-      // given
-      const onActionSpy = spy();
-
-      const {
-        instance,
-        wrapper
-      } = await renderEditor(engineProfileSchema, {
-        onAction: onActionSpy
-      });
-
-      const { form } = instance.getCached();
-
-      // when
-      wrapper.unmount();
-
-      form._emit('commandStack.changed');
-
-      const calls = onActionSpy.getCalls()
-        .filter(call => call.args[0] === 'lint-tab');
-
-      // then
-      expect(calls).to.have.lengthOf(1);
-    });
-
-  });
-
-
-  describe('extensions event emitting', function() {
-
-    let recordActions, emittedEvents;
-
-    beforeEach(function() {
-      emittedEvents = [];
-
-      recordActions = (action, options) => {
-        emittedEvents.push(options);
-      };
-    });
-
-
-    it('should notify when form was created', async function() {
-
-      // when
-      const {
-        instance
-      } = await renderEditor(engineProfileSchema, {
-        onAction: recordActions
-      });
-
-      const {
-        form
-      } = instance.getCached();
-
-      // then
-      const modelerCreatedEvent = getEvent(emittedEvents, 'form.modeler.created');
-
-      const {
-        payload,
-      } = modelerCreatedEvent;
-
-      expect(modelerCreatedEvent).to.exist;
-      expect(payload).to.eql(form);
-    });
-
-  });
-
-});
-
-
-// helpers //////////
-
-function noop() {}
-
-const TestEditor = WithCachedState(FormEditor);
-
-async function renderEditor(schema, options = {}) {
-  const {
-    cache = new Cache(),
-    getConfig = noop,
-    id = 'editor',
-    layout = {},
-    linting = [],
-    onAction = noop,
-    onChanged = noop,
-    onContentUpdated = noop,
-    onError = noop,
-    onImport = noop,
-    onLayoutChanged = noop,
-    onModal = noop,
-    waitForImport = true
-  } = options;
-
-  return new Promise((resolve) => {
-    let instance,
-        wrapper;
-
-    const resolveOnImport = (...args) => {
-      onImport(...args);
-
-      resolve({
-        instance,
-        wrapper
-      });
-    };
-
-    wrapper = mount(
-      <TestEditor
-        cache={ cache }
-        getConfig={ getConfig }
-        id={ id }
-        layout={ layout }
-        linting={ linting }
-        onAction={ onAction }
-        onChanged={ onChanged }
-        onContentUpdated={ onContentUpdated }
-        onError={ onError }
-        onImport={ waitForImport ? resolveOnImport : onImport }
-        onLayoutChanged={ onLayoutChanged }
-        onModal={ onModal }
-        xml={ schema }
-      />
-    );
-
-    instance = wrapper.find(FormEditor).instance();
-
-    if (!waitForImport) {
-      resolve({
-        instance,
-        wrapper
-      });
-    }
-  });
-}
-
-
-function getEvent(events, eventName) {
-  return events.find(e => e.type === eventName);
-}
->>>>>>> 4af699fd
+}