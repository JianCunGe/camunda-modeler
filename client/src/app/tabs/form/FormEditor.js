--- conflicted
+++ resolved
@@ -1,4 +1,3 @@
-<<<<<<< HEAD
 /**
  * Copyright Camunda Services GmbH and/or licensed to Camunda Services GmbH
  * under one or more contributor license agreements. See the NOTICE file
@@ -92,13 +91,13 @@
 
     let { form } = this.getCached();
 
+    this.listen('on');
+
     if (this.ref.current) {
       form.attachTo(this.ref.current);
     }
 
     this.checkImport();
-
-    this.listen('on');
   }
 
   componentWillUnmount() {
@@ -222,6 +221,7 @@
     const { form } = this.getCached();
 
     [
+      'attach',
       'commandStack.changed',
       'import.done',
       'propertiesPanel.focusin',
@@ -419,452 +419,4 @@
 
 function isCacheStateChanged(prevProps, props) {
   return prevProps.cachedState !== props.cachedState;
-}
-=======
-/**
- * Copyright Camunda Services GmbH and/or licensed to Camunda Services GmbH
- * under one or more contributor license agreements. See the NOTICE file
- * distributed with this work for additional information regarding copyright
- * ownership.
- *
- * Camunda licenses this file to you under the MIT; you may not use this file
- * except in compliance with the MIT License.
- */
-
-import React, { createRef, Fragment } from 'react';
-
-import {
-  isFunction,
-  isNil
-} from 'min-dash';
-
-import debounce from '../../../util/debounce';
-
-import {
-  WithCache,
-  WithCachedState,
-  CachedComponent
-} from '../../cached';
-
-import { Loader } from '../../primitives';
-
-import css from './FormEditor.less';
-
-import { getFormEditMenu } from './getFormEditMenu';
-
-import { active as isInputActive } from '../../../util/dom/isInput';
-
-import { FormEditor as Form } from './editor/FormEditor';
-
-import {
-  EngineProfile,
-  engineProfilesEqual,
-  isKnownEngineProfile
-} from '../EngineProfile';
-
-import { Linting } from '../Linting';
-
-import Panel from '../panel/Panel';
-
-import LintingTab from '../panel/tabs/LintingTab';
-
-const LOW_PRIORITY = 500;
-
-
-export class FormEditor extends CachedComponent {
-  constructor(props) {
-    super(props);
-
-    this.ref = createRef();
-
-    this.state = {
-      importing: false
-    };
-
-    this.handleLintingDebounced = debounce(this.handleLinting.bind(this));
-  }
-
-  componentDidMount() {
-    this._isMounted = true;
-
-    let { form } = this.getCached();
-
-    this.listen('on');
-
-    if (this.ref.current) {
-      form.attachTo(this.ref.current);
-    }
-
-    this.checkImport();
-  }
-
-  componentWillUnmount() {
-    this._isMounted = false;
-
-    const { form } = this.getCached();
-
-    form.detach();
-
-    this.listen('off');
-  }
-
-  componentDidUpdate(prevProps) {
-    this.checkImport(prevProps);
-  }
-
-  checkImport(prevProps) {
-    if (!this.isImportNeeded(prevProps)) {
-      return;
-    }
-
-    const { xml: schema } = this.props;
-
-    this.importSchema(schema);
-  }
-
-  isImportNeeded(prevProps = {}) {
-    const { importing } = this.state;
-
-    if (importing) {
-      return false;
-    }
-
-    const { xml: schema } = this.props;
-
-    const { xml: prevSchema } = prevProps;
-
-    if (schema === prevSchema) {
-      return false;
-    }
-
-    const { lastSchema } = this.getCached();
-
-    return schema !== lastSchema;
-  }
-
-  async importSchema(schema) {
-    this.setState({
-      importing: true
-    });
-
-    const { form } = this.getCached();
-
-    let error = null,
-        warnings = null;
-
-    try {
-      const schemaJSON = JSON.parse(schema);
-
-      ({ error, warnings } = await form.importSchema(schemaJSON));
-    } catch (err) {
-      error = err;
-
-      if (err.warnings) {
-        warnings = err.warnings;
-      }
-    }
-
-    if (this._isMounted) {
-      this.handleImport(error, warnings);
-    }
-  }
-
-  handleImport(error, warnings) {
-    const { form } = this.getCached();
-
-    const commandStack = form.get('commandStack');
-
-    const stackIdx = commandStack._stackIdx;
-
-    const {
-      onImport,
-      xml: schema
-    } = this.props;
-
-    if (error) {
-      this.setCached({
-        engineProfile: null,
-        lastSchema: null
-      });
-    } else {
-      const engineProfile = this.getEngineProfile();
-
-      if (isNil(engineProfile)) {
-        this.setCached({
-          engineProfile,
-          lastSchema: schema,
-          stackIdx
-        });
-      } else if (isKnownEngineProfile(engineProfile)) {
-        this.setCached({
-          engineProfile,
-          lastSchema: schema,
-          stackIdx
-        });
-
-        this.handleLinting();
-      } else {
-        error = new Error(getUnknownEngineProfileErrorMessage(engineProfile));
-
-        this.setCached({
-          engineProfile: null,
-          lastSchema: null
-        });
-      }
-    }
-
-    this.setState({
-      importing: false
-    });
-
-    onImport(error, warnings);
-  }
-
-  listen(fn) {
-    const { form } = this.getCached();
-
-    [
-      'attach',
-      'commandStack.changed',
-      'import.done',
-      'propertiesPanel.focusin',
-      'propertiesPanel.focusout',
-      'selection.changed'
-    ].forEach((event) => form[ fn ](event, this.handleChanged));
-
-    if (fn === 'on') {
-      form.on('commandStack.changed', LOW_PRIORITY, this.handleLintingDebounced);
-    } else if (fn === 'off') {
-      form.off('commandStack.changed', this.handleLintingDebounced);
-    }
-  }
-
-  handleChanged = () => {
-    const { onChanged } = this.props;
-
-    const { form } = this.getCached();
-
-    const commandStack = form.get('commandStack');
-
-    const inputActive = isInputActive();
-
-    const newState = {
-      defaultUndoRedo: inputActive,
-      dirty: this.isDirty(),
-      inputActive,
-      redo: commandStack.canRedo(),
-      save: true,
-      undo: commandStack.canUndo()
-    };
-
-    if (isFunction(onChanged)) {
-      onChanged({
-        ...newState,
-        editMenu: getFormEditMenu(newState)
-      });
-    }
-
-    this.setState(newState);
-
-    const engineProfile = this.getEngineProfile();
-
-    const { engineProfile: cachedEngineProfile } = this.getCached();
-
-    if (!engineProfilesEqual(engineProfile, cachedEngineProfile)) {
-      this.setCached({
-        engineProfile
-      });
-    }
-  }
-
-  handleLinting = () => {
-    const {
-      engineProfile,
-      form
-    } = this.getCached();
-
-    if (!engineProfile) {
-      return;
-    }
-
-    const contents = form.getSchema();
-
-    const { onAction } = this.props;
-
-    onAction('lint-tab', { contents });
-  }
-
-  isDirty() {
-    const {
-      form,
-      stackIdx
-    } = this.getCached();
-
-    const commandStack = form.get('commandStack');
-
-    return commandStack._stackIdx !== stackIdx;
-  }
-
-  getXML() {
-    const {
-      form,
-      lastSchema
-    } = this.getCached();
-
-    const commandStack = form.get('commandStack');
-
-    const stackIdx = commandStack._stackIdx;
-
-    if (!this.isDirty()) {
-      return lastSchema || this.props.xml;
-    }
-
-    const schema = JSON.stringify(form.saveSchema(), null, 2);
-
-    this.setCached({
-      lastSchema: schema,
-      stackIdx
-    });
-
-    return schema;
-  }
-
-  triggerAction(action, context) {
-    const { form } = this.getCached();
-
-    const editorActions = form.get('editorActions');
-
-    if (action === 'selectElement') {
-      editorActions.trigger('selectFormField', context);
-    }
-
-    if (editorActions.isRegistered(action)) {
-      return editorActions.trigger(action, context);
-    }
-  }
-
-  getEngineProfile = () => {
-    const { form } = this.getCached();
-
-    const schema = form.getSchema();
-
-    if (!schema) {
-      return null;
-    }
-
-    const {
-      executionPlatform,
-      executionPlatformVersion
-    } = schema;
-
-    if (!executionPlatform && !executionPlatformVersion) {
-      return null;
-    }
-
-    return {
-      executionPlatform,
-      executionPlatformVersion
-    };
-  }
-
-  setEngineProfile = (engineProfile) => {
-    const { form } = this.getCached();
-
-    const root = form._state.schema;
-
-    const modeling = form.get('modeling');
-
-    modeling.editFormField(root, engineProfile);
-
-    this.setCached({ engineProfile });
-  }
-
-  render() {
-    const { engineProfile } = this.getCached();
-
-    const {
-      layout,
-      linting = [],
-      onAction,
-      onLayoutChanged
-    } = this.props;
-
-    const { importing } = this.state;
-
-    return (
-      <div className={ css.FormEditor }>
-        <Loader hidden={ !importing } />
-
-        <div
-          className="form"
-          onFocus={ this.handleChanged }
-          ref={ this.ref }
-        ></div>
-
-        <EngineProfile
-          type="form"
-          engineProfile={ engineProfile }
-          setEngineProfile={ this.setEngineProfile } />
-
-        {
-          engineProfile && <Fragment>
-            <Panel
-              layout={ layout }>
-              <LintingTab
-                layout={ layout }
-                linting={ linting }
-                onAction={ onAction }
-                onLayoutChanged={ onLayoutChanged } />
-            </Panel>
-            <Linting
-              layout={ layout }
-              linting={ linting }
-              onLayoutChanged={ onLayoutChanged } />
-          </Fragment>
-        }
-      </div>
-    );
-  }
-
-  static createCachedState(props) {
-
-    const {
-      onAction,
-    } = props;
-
-    const form = new Form({});
-
-    const commandStack = form.get('commandStack');
-
-    const stackIdx = commandStack._stackIdx;
-
-    onAction('emit-event', {
-      type: 'form.modeler.created',
-      payload: form
-    });
-
-    return {
-      __destroy: () => {
-        form.destroy();
-      },
-      engineProfile: null,
-      form,
-      lastSchema: null,
-      stackIdx
-    };
-  }
-}
-
-export default WithCache(WithCachedState(FormEditor));
-
-// helpers //////////
-
-function getUnknownEngineProfileErrorMessage(engineProfile = {}) {
-  const {
-    executionPlatform = '<no-execution-platform>',
-    executionPlatformVersion = '<no-execution-platform-version>'
-  } = engineProfile;
-
-  return `An unknown execution platform (${ executionPlatform } ${ executionPlatformVersion }) was detected.`;
-}
->>>>>>> 4af699fd
+}