/**
 * Copyright Camunda Services GmbH and/or licensed to Camunda Services GmbH
 * under one or more contributor license agreements. See the NOTICE file
 * distributed with this work for additional information regarding copyright
 * ownership.
 *
 * Camunda licenses this file to you under the MIT; you may not use this file
 * except in compliance with the MIT License.
 */

import React from 'react';
import css from './ReleaseInfo.less';

/**
 * Release info notice which is displayed once user clicks the version number on the status bar.
 *
 * Custom-styled HTML tags which you can use in the notice include:
 *
 *   * `h1-4`
 *   * `a`
 *   * `p`
 *   * `ul`
 *   * `ol`
 *
 * Notice that the text content of the `<a href>` is used as a label for usage tracking.
 * Therefore, it's essential to use [clear link wording](https://developer.mozilla.org/en-US/docs/Learn/HTML/Introduction_to_HTML/Creating_hyperlinks#use_clear_link_wording).
 *
 * @example
 *
 * ```jsx
 * <div className={ css.ReleaseInfo }>
 *   <h1>New Form Inputs</h1>
 *   <p>This release adds support for the following input fields:</p>
 *   <ul>
 *     <li>Number</li>
 *     <li>Password</li>
 *   </ul>
 *   <p>To learn more, read <a href="...">Camunda Forms documentation</a></p>
 * </div>
 * ```
 */
export function ReleaseInfo(props) {
  return (
    <div className={ css.ReleaseInfo }>
      <ul className="dashed">
        <li>
<<<<<<< HEAD
          <h4>Support for Camunda Cloud 1.2</h4>
          With this release, we added new BPMN elements supported by Camunda Cloud 1.2.
          These new elements are message intermediate throw events, message end events, and manual tasks.
        </li>
        <li>
          <h4>Form reference bindings for User Tasks and Start Events</h4>
          With the Camunda Platform 7.16.0 release you now have an additional way to bind Camunda Forms to
          User Tasks or Start Events. Besides the existing way of binding using
          a <a href="https://docs.camunda.org/manual/latest/user-guide/task-forms/#form-key">form key</a>,
          you can now alternatively use
          a <a href="https://docs.camunda.org/manual/latest/user-guide/task-forms/#form-reference">form reference</a>.
          This allows you to bind a specific version, or the latest version from the deployment.
        </li>
        <li>
          <h4>New rule sets to check the compatibility of Forms</h4>
          In addition to existing versions, you can now select the latest Platform 7.16.0 and Cloud 1.2.0 versions in
          the Form editor. This allows you to easily check the compatibility of your form with the product version you are using.
        </li>
        <li>Plus, various smaller bug fixes and usability improvements.</li>
=======
          <b>Support for Camunda Cloud 1.3</b><br />
          With this release, we added support for Camunda Cloud 1.3.<br />
          You can now assign a User Task to a specific assignee or to a group of candidates.
          Both fields can be configured in the assignment section of the properties panel using a static value or an expression.
          Learn more about this feature in the <a href="https://docs.camunda.io/docs/reference/bpmn-processes/user-tasks/user-tasks/#assignments">Camunda Cloud docs.</a>
        </li>
        <li>
          <b>Keep IDs when copy and pasting elements between diagrams</b><br />
          When you now copy BPMN elements between different diagrams, they will keep their original ID unless it is already used in the target diagram.
        </li>
>>>>>>> c546a799
      </ul>

    </div>
  );
}<|MERGE_RESOLUTION|>--- conflicted
+++ resolved
@@ -44,38 +44,16 @@
     <div className={ css.ReleaseInfo }>
       <ul className="dashed">
         <li>
-<<<<<<< HEAD
-          <h4>Support for Camunda Cloud 1.2</h4>
-          With this release, we added new BPMN elements supported by Camunda Cloud 1.2.
-          These new elements are message intermediate throw events, message end events, and manual tasks.
-        </li>
-        <li>
-          <h4>Form reference bindings for User Tasks and Start Events</h4>
-          With the Camunda Platform 7.16.0 release you now have an additional way to bind Camunda Forms to
-          User Tasks or Start Events. Besides the existing way of binding using
-          a <a href="https://docs.camunda.org/manual/latest/user-guide/task-forms/#form-key">form key</a>,
-          you can now alternatively use
-          a <a href="https://docs.camunda.org/manual/latest/user-guide/task-forms/#form-reference">form reference</a>.
-          This allows you to bind a specific version, or the latest version from the deployment.
-        </li>
-        <li>
-          <h4>New rule sets to check the compatibility of Forms</h4>
-          In addition to existing versions, you can now select the latest Platform 7.16.0 and Cloud 1.2.0 versions in
-          the Form editor. This allows you to easily check the compatibility of your form with the product version you are using.
-        </li>
-        <li>Plus, various smaller bug fixes and usability improvements.</li>
-=======
-          <b>Support for Camunda Cloud 1.3</b><br />
+          <h4>Support for Camunda Cloud 1.3</h4>
           With this release, we added support for Camunda Cloud 1.3.<br />
           You can now assign a User Task to a specific assignee or to a group of candidates.
           Both fields can be configured in the assignment section of the properties panel using a static value or an expression.
           Learn more about this feature in the <a href="https://docs.camunda.io/docs/reference/bpmn-processes/user-tasks/user-tasks/#assignments">Camunda Cloud docs.</a>
         </li>
         <li>
-          <b>Keep IDs when copy and pasting elements between diagrams</b><br />
+          <h4>Keep IDs when copy and pasting elements between diagrams</h4>
           When you now copy BPMN elements between different diagrams, they will keep their original ID unless it is already used in the target diagram.
         </li>
->>>>>>> c546a799
       </ul>
 
     </div>
