--- conflicted
+++ resolved
@@ -116,16 +116,11 @@
         <Fill slot="status-bar__file" group="8_deploy" priority={ 0 }>
           <OverlayDropdown
             items={ this._items }
-<<<<<<< HEAD
-            title="Start Current Diagram"
+            title="Start current diagram"
             buttonRef={ this._anchorRef }
             className={ classNames(css.StartInstancePlugin, { 'btn--active': this.state.activeButton }) }
             overlayState={ this.state.activeButton }
             onClose={ this.onOverlayClose }
-=======
-            title="Start current diagram"
-            className={ 'btn ' + css.StartInstancePlugin }
->>>>>>> b471f8ad
           >
             <PlayIcon className="icon" />
           </OverlayDropdown>
