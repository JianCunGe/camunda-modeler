/**
 * Copyright Camunda Services GmbH and/or licensed to Camunda Services GmbH
 * under one or more contributor license agreements. See the NOTICE file
 * distributed with this work for additional information regarding copyright
 * ownership.
 *
 * Camunda licenses this file to you under the MIT; you may not use this file
 * except in compliance with the MIT License.
 */

import React, { PureComponent } from 'react';

import PlayIcon from 'icons/Play.svg';

import CamundaAPI, { ConnectionError } from '../shared/CamundaAPI';

import StartInstanceConfigOverlay from './StartInstanceConfigOverlay';

import { DeploymentError, StartInstanceError } from '../shared/CamundaAPI';

import css from './StartInstanceTool.less';

import { Fill } from '../../../app/slot-fill';

import { OverlayDropdown } from '../../../shared/ui';

import isExecutable from './util/isExecutable';

import { ENGINES } from '../../../util/Engines';
import classNames from 'classnames';

const START_DETAILS_CONFIG_KEY = 'start-instance-tool';

const START_INSTANCE_FAILED = 'Starting process instance failed';

const PROCESS_DEFINITION_CONFIG_KEY = 'process-definition';

export default class StartInstanceTool extends PureComponent {

   state = {
     overlayState: null,
     activeTab: null
   }

   START_ACTIONS = [
     {
       text: 'Start process instance',
       onClick: this.startInstance.bind(this)
     },
     {
       text: 'Start process instance with new configuration',
       onClick: this.startInstance.bind(this, { configure: true })
     }
   ];

   anchorRef = React.createRef();

   componentDidMount() {

     const {
       subscribe
     } = this.props;

     subscribe('app.activeTabChanged', ({ activeTab }) => {
       this.setState({ activeTab });
     });

   }

   saveActiveTab() {
     const {
       triggerAction
     } = this.props;

     return triggerAction('save');
   }

   async deploy(tab, configuration) {

     const {
       deployService
     } = this.props;

     return await deployService.deployWithConfiguration(tab, configuration);
   }

   async getVersion(configuration) {

     const {
       deployService
     } = this.props;

     return await deployService.getVersion(configuration);
   }

   async ensureDeployConfig(tab) {

     const {
       deployService
     } = this.props;

     const deployConfig = await deployService.getSavedDeployConfiguration(tab);

     const {
       configuration: userConfiguration,
       action
     } = await deployService.getDeployConfigurationFromUserInput(tab, deployConfig, {
       title: 'Start Process Instance - Step 1 of 2',
       intro: 'Specify deployment details to deploy this diagram to Camunda Platform.',
       primaryAction: 'Next',
       anchor: this.anchorRef
     });

     if (action === 'cancel') {
       this.setState({ activeButton: false });
       return;
     }

     await deployService.saveDeployConfiguration(tab, userConfiguration);

     return userConfiguration;
   }

   async checkConnection(endpoint) {

     const api = new CamundaAPI(endpoint);

     try {
       await api.checkConnection();
     } catch (error) {
       return error;
     }

     return null;
   }

   async startInstance(options = {}) {

     const {
       configure
     } = options;

     const {
       deployService,
       displayNotification
     } = this.props;

     // (1) Make sure active tab is saved
     const tab = await this.saveActiveTab();

     if (!tab) {
       return;
     }

     // (2) Check for executable process
     const hasExecutable = await this.hasExecutableProcess(tab);

     if (!hasExecutable) {

       displayNotification({
         type: 'error',
         title: START_INSTANCE_FAILED,
         content: 'No executable process available.',
         duration: 4000
       });

       return;
     }

     // (3) Ensure deployment config is available
     let deploymentConfig = await deployService.getSavedDeployConfiguration(tab);

     // (3.1) Check connection to engine
     const showDeployConfig = configure || !deploymentConfig ||
       !deployService.canDeployWithConfiguration(deploymentConfig) ||
       await this.checkConnection(deploymentConfig.endpoint);

     if (showDeployConfig) {

       this.setState({ activeButton: true });

       // (3.2) Open Modal to enter deployment configuration
       deploymentConfig = await this.ensureDeployConfig(tab);

       // (3.2.1) Handle user cancelation
       if (!deploymentConfig) {
         return;
       }
     }

     // (4) Get start configuration
     // (4.1) Try to get existing start configuration
     let startConfiguration = await this.getSavedConfiguration(tab);

     // (4.2) Check if configuration is complete
     const showStartConfig =
       configure || !this.canStartWithConfiguration(startConfiguration);

     if (showStartConfig) {

       this.setState({ activeButton: true });

       const uiOptions = {
         title: configure ? 'Start Process Instance - Step 2 of 2' : null,
         anchor: this.anchorRef
       };

       // (4.3) Open Modal to enter start configuration
       const {
         action,
         configuration: userConfiguration
       } = await this.getConfigurationFromUserInput(
         tab,
         startConfiguration,
         uiOptions
       );

       // (4.3.1) Handle user cancelation
       if (action === 'cancel') {
         this.setState({ activeButton: false });
         return;
       }

<<<<<<< HEAD
       startConfiguration = await this.saveConfiguration(tab, userConfiguration);
     }

     // (5) Trigger deployment
     let version;

     try {

       // (5.1) Retrieve version via API
       try {
         version = (await this.getVersion(deploymentConfig)).version;
       } catch (error) {
         if (!(error instanceof ConnectionError)) {
           throw error;
         }
         version = null;
       }

       // (5.2) Deploy via API
       const deployment = await this.deploy(tab, deploymentConfig);

       // (5.3) Handle success or error
       await this.handleDeploymentSuccess(tab, deployment, version);
     } catch (error) {
       if (!(error instanceof DeploymentError)) {
         throw error;
       }

       return await this.handleDeploymentError(tab, error, version);
     }

     // (5.1) Get latest available process definition
     // * current diagram version OR
     // * version before if diagram had no changes
     const processDefinition = await this.getSavedProcessDefinition(tab);

     // (6) Trigger start instance
     try {
       const {
         endpoint
       } = deploymentConfig;

       const processInstance =
         await this.startWithConfiguration(this.decorateVariables(startConfiguration), processDefinition, endpoint);

       await this.handleStartSuccess(processInstance, endpoint);
     } catch (error) {
       if (!(error instanceof StartInstanceError)) {
         throw error;
       }

       await this.handleStartError(tab, error);
     }
   }

   decorateVariables = (startConfiguration) => {
     let variables = startConfiguration.variables;
     if (variables && variables.trim().length > 0) {
       startConfiguration.variables = JSON.parse(variables);
     } else {
       startConfiguration.variables = null;
     }
     return startConfiguration;
   }

   async saveConfiguration(tab, configuration) {
     const {
       config
     } = this.props;

     await config.setForFile(tab.file, START_DETAILS_CONFIG_KEY, configuration);

     return configuration;
   }

   hasExecutableProcess(tab) {
     return isExecutable(tab.file.contents);
   }

   canStartWithConfiguration(configuration) {

     if (!configuration) {
       return false;
     }

     const {
       businessKey
     } = configuration;

     return !!businessKey;
   }

   async getDefaultConfiguration(providedConfiguration = {}) {

     const startInstance = providedConfiguration || {};

     return {
       businessKey: 'default',
       variables: '',
       ...startInstance
     };
   }

   async getSavedConfiguration(tab) {
     const {
       config
     } = this.props;

     return config.getForFile(tab.file, START_DETAILS_CONFIG_KEY);
   }

   async getSavedProcessDefinition(tab) {
     const {
       config
     } = this.props;

     return config.getForFile(tab.file, PROCESS_DEFINITION_CONFIG_KEY);
   }

   async saveProcessDefinition(tab, deployment) {
     if (!deployment || !deployment.deployedProcessDefinition) {
       return;
     }

     const {
       deployedProcessDefinition: processDefinition
     } = deployment;

     const {
       config
     } = this.props;

     return await config.setForFile(tab.file, PROCESS_DEFINITION_CONFIG_KEY, processDefinition);
   }

   async getConfigurationFromUserInput(tab, providedConfiguration, uiOptions) {
     const configuration = await this.getDefaultConfiguration(providedConfiguration);

     return new Promise(resolve => {
       const handleClose = (action, configuration) => {

         this.setState({
           overlayState: null,
           activeButton: false
         });

         // contract: if configuration provided, user closed with O.K.
         // otherwise they canceled it
         return resolve({ action, configuration });
       };

       this.setState({
         overlayState: {
           tab,
           configuration,
           handleClose,
           ...uiOptions
         }
       });
     });
   }

   startWithConfiguration(configuration, processDefinition, endpoint) {

     const api = new CamundaAPI(endpoint);

     return api.startInstance(processDefinition, configuration);
   }

   handleStartSuccess(processInstance, endpoint) {
     const {
       displayNotification
     } = this.props;

     const {
       url
     } = endpoint;

     displayNotification({
       type: 'success',
       title: 'Process instance started',
       content: <CockpitLink endpointUrl={ url } processInstance={ processInstance } />,
       duration: 8000
     });
   }

   handleStartError(tab, error) {
     const {
       log,
       displayNotification
     } = this.props;

     const logMessage = {
       category: 'start-instance-error',
       message: error.problems || error.message
     };

     const content = <button
       onClick={ ()=> log(logMessage) }>
       See the log for further details.
     </button>;

     displayNotification({
       type: 'error',
       title: START_INSTANCE_FAILED,
       content: content,
       duration: 4000
     });
   }

   handleDeploymentSuccess(tab, deployment, version) {

     const {
       triggerAction
     } = this.props;

     // notify interested parties
     triggerAction('emit-event', {
       type: 'deployment.done',
       payload: {
         deployment,
         context: 'startInstanceTool',
         deployedTo: {
           executionPlatformVersion: version,
           executionPlatform: ENGINES.PLATFORM
         }
       }
     });

     return this.saveProcessDefinition(tab, deployment);
   }

   handleDeploymentError(tab, error, version) {
     const {
       log,
       displayNotification,
       triggerAction
     } = this.props;

     const logMessage = {
       category: 'deploy-error',
       message: error.problems || error.details || error.message
     };

     const content = <button
       onClick={ ()=> log(logMessage) }>
       See the log for further details.
     </button>;

     displayNotification({
       type: 'error',
       title: START_INSTANCE_FAILED,
       content,
       duration: 4000
     });

     // If we retrieved the executionPlatformVersion, include it in event
     const deployedTo = (version &&
       { executionPlatformVersion: version, executionPlatform: ENGINES.PLATFORM }) || undefined;

     // notify interested parties
     triggerAction('emit-event', {
       type: 'deployment.error',
       payload: {
         error,
         context: 'startInstanceTool',
         ...(deployedTo && { deployedTo: deployedTo })
       }
     });
   }

   render() {
     const {
       activeTab,
       overlayState
     } = this.state;

     const toggleOverlay = () => {
       this.props.deployService.closeOverlay(overlayState);
     };

     return <React.Fragment>

       { isBpmnTab(activeTab) &&
       <Fill slot="status-bar__file" group="8_deploy">
         <OverlayDropdown
           title="Start process instance"
           className={ classNames(css.StartInstanceTool, { 'btn--active': this.state.activeButton }) }
           items={ this.START_ACTIONS }
           buttonRef={ this.anchorRef }
           overlayState={ this.state.activeButton }
           onClose={ toggleOverlay }
         >
           <PlayIcon className="icon" />
         </OverlayDropdown>
       </Fill>
       }

       { overlayState &&
         <StartInstanceConfigOverlay
           configuration={ overlayState.configuration }
           activeTab={ overlayState.tab }
           onSubmit={ overlayState.handleClose }
           onClose={ overlayState.handleClose }
           title={ overlayState.title }
           anchor={ this.anchorRef.current }
         />
       }
     </React.Fragment>;
   }
=======
    if (showStartConfig) {

      const uiOptions = {
        title: configure ? 'Start Process Instance - Step 2 of 2' : null
      };

      // (4.3) Open Modal to enter start configuration
      const {
        action,
        configuration: userConfiguration
      }= await this.getConfigurationFromUserInput(
        tab,
        startConfiguration,
        uiOptions
      );

      // (4.3.1) Handle user cancelation
      if (action === 'cancel') {
        return;
      }

      startConfiguration = await this.saveConfiguration(tab, userConfiguration);
    }

    // (5) Trigger deployment
    let version;

    try {

      // (5.1) Retrieve version via API
      try {
        version = (await this.getVersion(deploymentConfig)).version;
      } catch (error) {
        if (!(error instanceof ConnectionError)) {
          throw error;
        }
        version = null;
      }

      // (5.2) Deploy via API
      const deployment = await this.deploy(tab, deploymentConfig);

      // (5.3) Handle success or error
      await this.handleDeploymentSuccess(tab, deployment, version);
    } catch (error) {
      if (!(error instanceof DeploymentError)) {
        throw error;
      }

      return await this.handleDeploymentError(tab, error, version);
    }

    // (5.1) Get latest available process definition
    // * current diagram version OR
    // * version before if diagram had no changes
    const processDefinition = await this.getSavedProcessDefinition(tab);

    // (6) Trigger start instance
    try {
      const {
        endpoint
      } = deploymentConfig;

      const processInstance =
        await this.startWithConfiguration(startConfiguration, processDefinition, endpoint);

      await this.handleStartSuccess(processInstance, endpoint);
    } catch (error) {
      if (!(error instanceof StartInstanceError)) {
        throw error;
      }

      await this.handleStartError(tab, error);
    }
  }

  async saveConfiguration(tab, configuration) {
    const {
      config
    } = this.props;

    await config.setForFile(tab.file, START_DETAILS_CONFIG_KEY, configuration);

    return configuration;
  }

  hasExecutableProcess(tab) {
    return isExecutable(tab.file.contents);
  }

  canStartWithConfiguration(configuration) {

    if (!configuration) {
      return false;
    }

    const {
      businessKey
    } = configuration;

    return !!businessKey;
  }

  async getDefaultConfiguration(providedConfiguration = {}) {

    const startInstance = providedConfiguration || {};

    return {
      businessKey: 'default',
      ...startInstance
    };
  }

  async getSavedConfiguration(tab) {
    const {
      config
    } = this.props;

    return config.getForFile(tab.file, START_DETAILS_CONFIG_KEY);
  }

  async getSavedProcessDefinition(tab) {
    const {
      config
    } = this.props;

    return config.getForFile(tab.file, PROCESS_DEFINITION_CONFIG_KEY);
  }

  async saveProcessDefinition(tab, deployment) {
    if (!deployment || !deployment.deployedProcessDefinition) {
      return;
    }

    const {
      deployedProcessDefinition: processDefinition
    } = deployment;

    const {
      config
    } = this.props;

    return await config.setForFile(tab.file, PROCESS_DEFINITION_CONFIG_KEY, processDefinition);
  }

  async getConfigurationFromUserInput(tab, providedConfiguration, uiOptions) {
    const configuration = await this.getDefaultConfiguration(providedConfiguration);

    return new Promise(resolve => {
      const handleClose = (action, configuration) => {

        this.setState({
          modalState: null
        });

        // contract: if configuration provided, user closed with O.K.
        // otherwise they canceled it
        return resolve({ action, configuration });
      };

      this.setState({
        modalState: {
          tab,
          configuration,
          handleClose,
          ...uiOptions
        }
      });
    });
  }

  startWithConfiguration(configuration, processDefinition, endpoint) {

    const api = new CamundaAPI(endpoint);

    return api.startInstance(processDefinition, configuration);
  }

  handleStartSuccess(processInstance, endpoint) {
    const {
      displayNotification
    } = this.props;

    const {
      url
    } = endpoint;

    displayNotification({
      type: 'success',
      title: 'Process instance started successfully',
      content: <CockpitLink endpointUrl={ url } processInstance={ processInstance } />,
      duration: 10000
    });
  }

  handleStartError(tab, error) {
    const {
      log,
      displayNotification
    } = this.props;

    displayNotification({
      type: 'error',
      title: START_INSTANCE_FAILED,
      content: 'See the log for further details.',
      duration: 10000
    });

    log({
      category: 'start-instance-error',
      message: error.problems || error.message
    });
  }

  handleDeploymentSuccess(tab, deployment, version) {

    const {
      triggerAction
    } = this.props;

    // notify interested parties
    triggerAction('emit-event', {
      type: 'deployment.done',
      payload: {
        deployment,
        context: 'startInstanceTool',
        deployedTo: {
          executionPlatformVersion: version,
          executionPlatform: ENGINES.PLATFORM
        }
      }
    });

    return this.saveProcessDefinition(tab, deployment);
  }

  handleDeploymentError(tab, error, version) {
    const {
      log,
      displayNotification,
      triggerAction
    } = this.props;

    displayNotification({
      type: 'error',
      title: START_INSTANCE_FAILED,
      content: 'Deployment was not successful. See the log for further details.',
      duration: 10000
    });

    log({
      category: 'deploy-error',
      message: error.problems || error.details || error.message
    });

    // If we retrieved the executionPlatformVersion, include it in event
    const deployedTo = (version &&
      { executionPlatformVersion: version, executionPlatform: ENGINES.PLATFORM }) || undefined;

    // notify interested parties
    triggerAction('emit-event', {
      type: 'deployment.error',
      payload: {
        error,
        context: 'startInstanceTool',
        ...(deployedTo && { deployedTo: deployedTo })
      }
    });
  }

  render() {
    const {
      activeTab,
      modalState
    } = this.state;

    return <React.Fragment>

      { isBpmnTab(activeTab) &&
      <Fill slot="status-bar__file" group="8_deploy">
        <OverlayDropdown
          title="Start current diagram"
          className={ css.StartInstanceTool }
          items={ this.START_ACTIONS }
        >
          <PlayIcon className="icon" />
        </OverlayDropdown>
      </Fill>
      }

      { modalState &&
        <StartInstanceConfigModal
          configuration={ modalState.configuration }
          activeTab={ modalState.tab }
          onClose={ modalState.handleClose }
          title={ modalState.title }
        />
      }
    </React.Fragment>;
  }
>>>>>>> b471f8ad

}


function CockpitLink(props) {
  const {
    endpointUrl,
    processInstance
  } = props;

  const {
    id
  } = processInstance;

  const baseUrl = getWebAppsBaseUrl(endpointUrl);

  const cockpitUrl = `${baseUrl}/cockpit/default/#/process-instance/${id}`;

  return (
    <div className={ css.CockpitLink }>
      <div>
        Process instance ID:
        <code>{id}</code>
      </div>
      <a href={ cockpitUrl }>
        Open in Camunda Cockpit
      </a>
    </div>
  );
}


// helpers //////////

function isBpmnTab(tab) {
  return tab && tab.type === 'bpmn';
}

function getWebAppsBaseUrl(url) {
  const [ protocol,, host, restRoot ] = url.split('/');

  return isTomcat(restRoot) ? `${protocol}//${host}/camunda/app` : `${protocol}//${host}/app`;
}

function isTomcat(restRoot) {
  return restRoot === 'engine-rest';
}<|MERGE_RESOLUTION|>--- conflicted
+++ resolved
@@ -221,7 +221,6 @@
          return;
        }
 
-<<<<<<< HEAD
        startConfiguration = await this.saveConfiguration(tab, userConfiguration);
      }
 
@@ -508,7 +507,7 @@
        { isBpmnTab(activeTab) &&
        <Fill slot="status-bar__file" group="8_deploy">
          <OverlayDropdown
-           title="Start process instance"
+           title="Start current diagram"
            className={ classNames(css.StartInstanceTool, { 'btn--active': this.state.activeButton }) }
            items={ this.START_ACTIONS }
            buttonRef={ this.anchorRef }
@@ -532,308 +531,6 @@
        }
      </React.Fragment>;
    }
-=======
-    if (showStartConfig) {
-
-      const uiOptions = {
-        title: configure ? 'Start Process Instance - Step 2 of 2' : null
-      };
-
-      // (4.3) Open Modal to enter start configuration
-      const {
-        action,
-        configuration: userConfiguration
-      }= await this.getConfigurationFromUserInput(
-        tab,
-        startConfiguration,
-        uiOptions
-      );
-
-      // (4.3.1) Handle user cancelation
-      if (action === 'cancel') {
-        return;
-      }
-
-      startConfiguration = await this.saveConfiguration(tab, userConfiguration);
-    }
-
-    // (5) Trigger deployment
-    let version;
-
-    try {
-
-      // (5.1) Retrieve version via API
-      try {
-        version = (await this.getVersion(deploymentConfig)).version;
-      } catch (error) {
-        if (!(error instanceof ConnectionError)) {
-          throw error;
-        }
-        version = null;
-      }
-
-      // (5.2) Deploy via API
-      const deployment = await this.deploy(tab, deploymentConfig);
-
-      // (5.3) Handle success or error
-      await this.handleDeploymentSuccess(tab, deployment, version);
-    } catch (error) {
-      if (!(error instanceof DeploymentError)) {
-        throw error;
-      }
-
-      return await this.handleDeploymentError(tab, error, version);
-    }
-
-    // (5.1) Get latest available process definition
-    // * current diagram version OR
-    // * version before if diagram had no changes
-    const processDefinition = await this.getSavedProcessDefinition(tab);
-
-    // (6) Trigger start instance
-    try {
-      const {
-        endpoint
-      } = deploymentConfig;
-
-      const processInstance =
-        await this.startWithConfiguration(startConfiguration, processDefinition, endpoint);
-
-      await this.handleStartSuccess(processInstance, endpoint);
-    } catch (error) {
-      if (!(error instanceof StartInstanceError)) {
-        throw error;
-      }
-
-      await this.handleStartError(tab, error);
-    }
-  }
-
-  async saveConfiguration(tab, configuration) {
-    const {
-      config
-    } = this.props;
-
-    await config.setForFile(tab.file, START_DETAILS_CONFIG_KEY, configuration);
-
-    return configuration;
-  }
-
-  hasExecutableProcess(tab) {
-    return isExecutable(tab.file.contents);
-  }
-
-  canStartWithConfiguration(configuration) {
-
-    if (!configuration) {
-      return false;
-    }
-
-    const {
-      businessKey
-    } = configuration;
-
-    return !!businessKey;
-  }
-
-  async getDefaultConfiguration(providedConfiguration = {}) {
-
-    const startInstance = providedConfiguration || {};
-
-    return {
-      businessKey: 'default',
-      ...startInstance
-    };
-  }
-
-  async getSavedConfiguration(tab) {
-    const {
-      config
-    } = this.props;
-
-    return config.getForFile(tab.file, START_DETAILS_CONFIG_KEY);
-  }
-
-  async getSavedProcessDefinition(tab) {
-    const {
-      config
-    } = this.props;
-
-    return config.getForFile(tab.file, PROCESS_DEFINITION_CONFIG_KEY);
-  }
-
-  async saveProcessDefinition(tab, deployment) {
-    if (!deployment || !deployment.deployedProcessDefinition) {
-      return;
-    }
-
-    const {
-      deployedProcessDefinition: processDefinition
-    } = deployment;
-
-    const {
-      config
-    } = this.props;
-
-    return await config.setForFile(tab.file, PROCESS_DEFINITION_CONFIG_KEY, processDefinition);
-  }
-
-  async getConfigurationFromUserInput(tab, providedConfiguration, uiOptions) {
-    const configuration = await this.getDefaultConfiguration(providedConfiguration);
-
-    return new Promise(resolve => {
-      const handleClose = (action, configuration) => {
-
-        this.setState({
-          modalState: null
-        });
-
-        // contract: if configuration provided, user closed with O.K.
-        // otherwise they canceled it
-        return resolve({ action, configuration });
-      };
-
-      this.setState({
-        modalState: {
-          tab,
-          configuration,
-          handleClose,
-          ...uiOptions
-        }
-      });
-    });
-  }
-
-  startWithConfiguration(configuration, processDefinition, endpoint) {
-
-    const api = new CamundaAPI(endpoint);
-
-    return api.startInstance(processDefinition, configuration);
-  }
-
-  handleStartSuccess(processInstance, endpoint) {
-    const {
-      displayNotification
-    } = this.props;
-
-    const {
-      url
-    } = endpoint;
-
-    displayNotification({
-      type: 'success',
-      title: 'Process instance started successfully',
-      content: <CockpitLink endpointUrl={ url } processInstance={ processInstance } />,
-      duration: 10000
-    });
-  }
-
-  handleStartError(tab, error) {
-    const {
-      log,
-      displayNotification
-    } = this.props;
-
-    displayNotification({
-      type: 'error',
-      title: START_INSTANCE_FAILED,
-      content: 'See the log for further details.',
-      duration: 10000
-    });
-
-    log({
-      category: 'start-instance-error',
-      message: error.problems || error.message
-    });
-  }
-
-  handleDeploymentSuccess(tab, deployment, version) {
-
-    const {
-      triggerAction
-    } = this.props;
-
-    // notify interested parties
-    triggerAction('emit-event', {
-      type: 'deployment.done',
-      payload: {
-        deployment,
-        context: 'startInstanceTool',
-        deployedTo: {
-          executionPlatformVersion: version,
-          executionPlatform: ENGINES.PLATFORM
-        }
-      }
-    });
-
-    return this.saveProcessDefinition(tab, deployment);
-  }
-
-  handleDeploymentError(tab, error, version) {
-    const {
-      log,
-      displayNotification,
-      triggerAction
-    } = this.props;
-
-    displayNotification({
-      type: 'error',
-      title: START_INSTANCE_FAILED,
-      content: 'Deployment was not successful. See the log for further details.',
-      duration: 10000
-    });
-
-    log({
-      category: 'deploy-error',
-      message: error.problems || error.details || error.message
-    });
-
-    // If we retrieved the executionPlatformVersion, include it in event
-    const deployedTo = (version &&
-      { executionPlatformVersion: version, executionPlatform: ENGINES.PLATFORM }) || undefined;
-
-    // notify interested parties
-    triggerAction('emit-event', {
-      type: 'deployment.error',
-      payload: {
-        error,
-        context: 'startInstanceTool',
-        ...(deployedTo && { deployedTo: deployedTo })
-      }
-    });
-  }
-
-  render() {
-    const {
-      activeTab,
-      modalState
-    } = this.state;
-
-    return <React.Fragment>
-
-      { isBpmnTab(activeTab) &&
-      <Fill slot="status-bar__file" group="8_deploy">
-        <OverlayDropdown
-          title="Start current diagram"
-          className={ css.StartInstanceTool }
-          items={ this.START_ACTIONS }
-        >
-          <PlayIcon className="icon" />
-        </OverlayDropdown>
-      </Fill>
-      }
-
-      { modalState &&
-        <StartInstanceConfigModal
-          configuration={ modalState.configuration }
-          activeTab={ modalState.tab }
-          onClose={ modalState.handleClose }
-          title={ modalState.title }
-        />
-      }
-    </React.Fragment>;
-  }
->>>>>>> b471f8ad
 
 }
 
